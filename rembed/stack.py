--- conflicted
+++ resolved
@@ -276,33 +276,21 @@
         # Look up all of the embeddings that will be used.
         raw_embeddings = self.embeddings[self.X]  # batch_size * seq_length * emb_dim
 
-<<<<<<< HEAD
         if not self.context_sensitive_shift:
             # Allocate a "buffer" stack initialized with projected embeddings,
             # and maintain a cursor in this buffer.
             buffer_t = self._embedding_projection_network(
                 raw_embeddings, self.word_embedding_dim, self.model_dim, self._vs, name="project")
-            buffer_t = util.BatchNorm(buffer_t, self.model_dim, self._vs, "buffer", self.training_mode,
-                axes=[0, 1])
-            buffer_t = util.Dropout(buffer_t, self.embedding_dropout_keep_rate, self.training_mode)
+            if self.use_input_batch_norm:
+                buffer_t = util.BatchNorm(buffer_t, self.model_dim, self._vs, "buffer", self.training_mode,
+                    axes=[0, 1])
+            if self.use_input_dropout:
+                buffer_t = util.Dropout(buffer_t, self.embedding_dropout_keep_rate, self.training_mode)
             buffer_emb_dim = self.model_dim
         else:
             # use the raw embedding vectors, they will be combined with the state of the tracking unit later
             buffer_t = raw_embeddings
             buffer_emb_dim = self.word_embedding_dim
-=======
-        # Allocate a "buffer" stack initialized with projected embeddings,
-        # and maintain a cursor in this buffer.
-        buffer_t = self._embedding_projection_network(
-            raw_embeddings, self.word_embedding_dim, self.model_dim, self._vs, name="project")
-
-        if self.use_input_batch_norm:
-            buffer_t = util.BatchNorm(buffer_t, self.model_dim, self._vs, "buffer", self.training_mode,
-                axes=[0, 1])
-        if self.use_input_dropout:
-            buffer_t = util.Dropout(buffer_t, self.embedding_dropout_keep_rate, self.training_mode)
-
->>>>>>> b2bf9752
 
         # Collapse buffer to (batch_size * buffer_size) * emb_dim for fast indexing.
         buffer_t = buffer_t.reshape((-1, buffer_emb_dim))
